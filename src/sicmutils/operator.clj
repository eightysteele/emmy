--- conflicted
+++ resolved
@@ -44,47 +44,6 @@
   [x]
   (instance? Operator x))
 
-<<<<<<< HEAD
-(def identity-operator
-  (Operator. identity [:exactly 1] 1))
-
-(defn ^:private number->operator
-  "Lift numeric object n to an operator which multiplies the value of its
-  argument function. Arity as supplied."
-  [n a]
-  (Operator. (fn [f] (with-meta
-                       #(g/* n (apply f %&))
-                       {:arity a :from :number->operator}))
-             [:at-least 0]
-             `(~'number->operator ~n)))
-
-(defn ^:private function->operator
-  [f]
-  (Operator. (fn [g] (with-meta
-                       #(g/* (apply f %&) (apply g %&))
-                       {:arity (v/arity g) :from :function->operator}))
-             (v/arity f)
-             `(~'function->operator f)))
-
-(defn ^:private sub
-  [o p]
-  (Operator. (fn [f] (with-meta
-                       #(g/- (apply (o f) %&) (apply (p f) %&))
-                       {:arity (v/arity f) :from :operator-sub}))
-             (v/joint-arity [(v/arity o) (v/arity p)])
-             `(~'- ~(:name o) ~(:name p))))
-
-(defn ^:private add
-  [o p]
-  (Operator. (fn [f] (with-meta
-                       #(g/+ (apply (o f) %&) (apply (p f) %&))
-                       {:arity (v/arity f) :from :operator-add}))
-             (v/joint-arity [(v/arity o) (v/arity p)])
-             `(~'+ ~(:name o) ~(:name p))))
-
-;; multiplication of operators is treated like composition.
-(defn ^:private mul
-=======
 (def identity-operator (Operator. identity [:exactly 1] 1))
 
 (defn ^:private number->operator
@@ -110,7 +69,6 @@
 
 ;; multiplication of operators is treated like composition.
 (defn ^:private o*o
->>>>>>> 2abd8488
   "Multiplication of operators is defined as their composition"
   [o p]
   (Operator. (with-meta (comp o p) {:arity (:arity p)})
@@ -170,17 +128,10 @@
 ;; In additive operation the value 1 is considered as the identity operator
 (defmethod g/add [::operator ::x/numerical-expression]
   [o n]
-<<<<<<< HEAD
-  (add o (number->operator n (v/arity o))))
-(defmethod g/add [::x/numerical-expression ::operator]
-  [n o]
-  (add (number->operator n (v/arity o)) o))
-=======
   (o+o o (number->operator n)))
 (defmethod g/add [::x/numerical-expression ::operator]
   [n o]
   (o+o (number->operator n) o))
->>>>>>> 2abd8488
 (defmethod g/add
   [::operator :sicmutils.function/function]
   [o f]
@@ -194,19 +145,11 @@
 (defmethod g/sub
   [::operator ::x/numerical-expression]
   [o n]
-<<<<<<< HEAD
-  (sub o (number->operator n (v/arity o))))
-(defmethod g/sub
-  [::x/numerical-expression ::operator]
-  [n o]
-  (sub (number->operator n (v/arity o)) o))
-=======
   (o-o o (number->operator n)))
 (defmethod g/sub
   [::x/numerical-expression ::operator]
   [n o]
   (o-o (number->operator n) o))
->>>>>>> 2abd8488
 (defmethod g/sub
   [::operator :sicmutils.function/function]
   [o f]
