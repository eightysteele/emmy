--- conflicted
+++ resolved
@@ -45,11 +45,9 @@
   (instance? Operator x))
 
 (def identity-operator
-  (Operator. (fn [f] (with-meta
-                       #(apply f %&)
-                       {:arity (v/arity f) :from :identity-operator})) [:at-least 0] 'identity))
+  (Operator. identity [:exactly 1] 1))
 
-(defn- number->operator
+(defn ^:private number->operator
   "Lift numeric object n to an operator which multiplies the value of its
   argument function. Arity as supplied."
   [n a]
@@ -67,7 +65,7 @@
              (v/arity f)
              `(~'function->operator f)))
 
-(defn- sub
+(defn ^:private sub
   [o p]
   (Operator. (fn [f] (with-meta
                        #(g/- (apply (o f) %&) (apply (p f) %&))
@@ -75,7 +73,7 @@
              (v/joint-arity [(v/arity o) (v/arity p)])
              `(~'- ~(:name o) ~(:name p))))
 
-(defn- add
+(defn ^:private add
   [o p]
   (Operator. (fn [f] (with-meta
                        #(g/+ (apply (o f) %&) (apply (p f) %&))
@@ -84,16 +82,9 @@
              `(~'+ ~(:name o) ~(:name p))))
 
 ;; multiplication of operators is treated like composition.
-(defn- mul
+(defn ^:private mul
   "Multiplication of operators is defined as their composition"
   [o p]
-<<<<<<< HEAD
-  (Operator. (fn [f] (with-meta
-                       #(apply (o (p f)) %&)
-                       {:arity (v/arity f) :from :operator-mul}))
-             (v/joint-arity [(v/arity o) (v/arity p)])
-             `(~'* ~(:name o) ~(:name p))))
-=======
   (Operator. (with-meta (comp o p) {:arity (:arity p)})
              (:arity p)
              `(~'* ~o ~p)))
@@ -111,7 +102,6 @@
                (g/* f (apply o gs)))
              (:arity o)
              `(~'* ~f ~o)))
->>>>>>> dc93bd62
 
 ;; Do we need to promote the second arg type (Number)
 ;; to ::x/numerical-expression?? -- check this ***AG***
@@ -183,35 +173,11 @@
 (defmethod g/mul [::operator ::operator] [o p] (mul o p))
 ;; When multiplied with operators, a number is treated as an operator
 ;; that multiplies its input by the number.
-<<<<<<< HEAD
-(defmethod g/mul
-  [::operator :sicmutils.function/function]
-  [o f]
-  (mul o (function->operator f)))
-(defmethod g/mul
-  [:sicmutils.function/function ::operator]
-  [f o]
-  (mul (function->operator f) o))
-(defmethod g/mul
-  [::operator ::x/numerical-expression]
-  [o n]
-  (mul o (number->operator n (v/arity o))))
-(defmethod g/mul
-  [::x/numerical-expression ::operator]
-  [n o]
-  (mul (number->operator n (v/arity o)) o))
-(defmethod g/div
-  [::operator ::x/numerical-expression]
-  [o n]
-  (mul o (number->operator (g/invert n) (v/arity o))))
-
-=======
 (defmethod g/mul [::operator :sicmutils.function/function] [o f] (o*f o f))
 (defmethod g/mul [:sicmutils.function/function ::operator] [f o] (f*o f o))
 (defmethod g/mul [::operator ::x/numerical-expression] [o n] (o*f o n))
 (defmethod g/mul [::x/numerical-expression ::operator] [n o] (f*o n o))
 (defmethod g/div [::operator ::x/numerical-expression] [o n] (o*f o (g/invert n)))
->>>>>>> dc93bd62
 
 (defmethod g/square [::operator] [o] (mul o o))
 
