;;
;; Copyright © 2017 Colin Smith.
;; This work is based on the Scmutils system of MIT/GNU Scheme:
;; Copyright © 2002 Massachusetts Institute of Technology
;;
;; This is free software;  you can redistribute it and/or modify
;; it under the terms of the GNU General Public License as published by
;; the Free Software Foundation; either version 3 of the License, or (at
;; your option) any later version.
;;
;; This software is distributed in the hope that it will be useful, but
;; WITHOUT ANY WARRANTY; without even the implied warranty of
;; MERCHANTABILITY or FITNESS FOR A PARTICULAR PURPOSE.  See the GNU
;; General Public License for more details.
;;
;; You should have received a copy of the GNU General Public License
;; along with this code; if not, see <http://www.gnu.org/licenses/>.
;;

(ns sicmutils.structure
  (:require [clojure.string :refer [join]]
            [sicmutils.expression :as x]
            [sicmutils.generic :as g]
            [sicmutils.util :as u]
            [sicmutils.numsymb]
            [sicmutils.value :as v]
            #?(:cljs [cljs.reader]))
  #?(:clj
     (:import [clojure.lang AFn Counted IFn ILookup PersistentVector Seqable Sequential])))
<<<<<<< HEAD

=======
>>>>>>> e07eee2c

(declare make)

;; Type Declarations

(def ^:private orientation->symbol
  {::up 'up ::down 'down})

(def ^:private opposite-orientation
  {::up ::down ::down ::up})

(derive ::up ::structure)
(derive ::down ::structure)
(derive PersistentVector ::up)

(deftype Structure [orientation v]
  v/Value
  (nullity? [_] (every? v/nullity? v))
  (unity? [_] false)
  (zero-like [_] (Structure. orientation (v/zero-like v)))
  (one-like [o] (u/unsupported (str "one-like: " o)))
  (exact? [_] (every? v/exact? v))
  (numerical? [_] false)
  (freeze [_] `(~(orientation orientation->symbol) ~@(map v/freeze v)))
  (kind [_] orientation)

  #?@(:clj
      [Object
       (equals [_ b]
               (and (instance? Structure b)
                    (and (= orientation (.orientation b))
                         (= v (.-v b)))))
       (toString [_] (str "(" (orientation orientation->symbol) " " (join " " (map str v)) ")"))

       Sequential

       Counted
       (count [_] (count v))

       Seqable
       (seq [_] (seq v))

       ILookup
       (valAt [_ key] (get v key))
       (valAt [_ key default] (get v key default))

       IFn
       (invoke [_ a]
               (Structure. orientation (mapv #(% a) v)))
       (invoke [_ a b]
               (Structure. orientation (mapv #(% a b) v)))
       (invoke [_ a b c]
               (Structure. orientation (mapv #(% a b c) v)))
       (invoke [_ a b c d]
               (Structure. orientation (mapv #(% a b c d) v)))
       (invoke [_ a b c d e]
               (Structure. orientation (mapv #(% a b c d e) v)))
       (invoke [_ a b c d e f]
               (Structure. orientation (mapv #(% a b c d e f) v)))
       (invoke [_ a b c d e f g]
               (Structure. orientation (mapv #(% a b c d e f g) v)))
       (invoke [_ a b c d e f g h]
               (Structure. orientation (mapv #(% a b c d e f g h) v)))
       (invoke [_ a b c d e f g h i]
               (Structure. orientation (mapv #(% a b c d e f g h i) v)))
       (invoke [_ a b c d e f g h i j]
               (Structure. orientation (mapv #(% a b c d e f g h i j) v)))
       (invoke [_ a b c d e f g h i j k]
               (Structure. orientation (mapv #(% a b c d e f g h i j k) v)))
       (invoke [_ a b c d e f g h i j k l]
               (Structure. orientation (mapv #(% a b c d e f g h i j k l) v)))
       (invoke [_ a b c d e f g h i j k l m]
               (Structure. orientation (mapv #(% a b c d e f g h i j k l m) v)))
       (invoke [_ a b c d e f g h i j k l m n]
               (Structure. orientation (mapv #(% a b c d e f g h i j k l m n) v)))
       (invoke [_ a b c d e f g h i j k l m n o]
               (Structure. orientation (mapv #(% a b c d e f g h i j k l m n o) v)))
       (invoke [_ a b c d e f g h i j k l m n o p]
               (Structure. orientation (mapv #(% a b c d e f g h i j k l m n o p) v)))
       (invoke [_ a b c d e f g h i j k l m n o p q]
               (Structure. orientation (mapv #(% a b c d e f g h i j k l m n o p q) v)))
       (invoke [_ a b c d e f g h i j k l m n o p q r]
               (Structure. orientation (mapv #(% a b c d e f g h i j k l m n o p q r) v)))
       (invoke [_ a b c d e f g h i j k l m n o p q r s]
               (Structure. orientation (mapv #(% a b c d e f g h i j k l m n o p q r s) v)))
       (invoke [_ a b c d e f g h i j k l m n o p q r s t]
               (Structure. orientation (mapv #(% a b c d e f g h i j k l m n o p q r s t) v)))
       (invoke [_ a b c d e f g h i j k l m n o p q r s t rest]
               (Structure. orientation (mapv #(apply % a b c d e f g h i j k l m n o p q r s t rest) v)))
       (applyTo [s xs] (AFn/applyToHelper s xs))]

      :cljs
      [IEquiv
       (-equiv [_ b]
               (if (instance? Structure b)
                 (and (= orientation (.-orientation b))
                      (= v (.-v b)))
                 (= v (seq b))))

       Object
       (toString [_] (str "("
                          (orientation orientation->symbol) " " (join " " (map str v))
                          ")"))

       IPrintWithWriter
       (-pr-writer [x writer _]
                   (write-all writer
                              "#object[sicmutils.structure.Structure \""
                              (.toString x)
                              "\"]"))

       ISequential

       ICounted
       (-count [_] (-count v))

       ISeqable
       (-seq [_] (-seq v))

       ILookup
       (-lookup [_ k] (-lookup v k))
       (-lookup [_ k default] (-lookup v k default))

       IFn
       (-invoke [_ a]
                (Structure. orientation (mapv #(% a) v)))
       (-invoke [_ a b]
                (Structure. orientation (mapv #(% a b) v)))
       (-invoke [_ a b c]
                (Structure. orientation (mapv #(% a b c) v)))
       (-invoke [_ a b c d]
                (Structure. orientation (mapv #(% a b c d) v)))
       (-invoke [_ a b c d e]
                (Structure. orientation (mapv #(% a b c d e) v)))
       (-invoke [_ a b c d e f]
                (Structure. orientation (mapv #(% a b c d e f) v)))
       (-invoke [_ a b c d e f g]
                (Structure. orientation (mapv #(% a b c d e f g) v)))
       (-invoke [_ a b c d e f g h]
                (Structure. orientation (mapv #(% a b c d e f g h) v)))
       (-invoke [_ a b c d e f g h i]
                (Structure. orientation (mapv #(% a b c d e f g h i) v)))
       (-invoke [_ a b c d e f g h i j]
                (Structure. orientation (mapv #(% a b c d e f g h i j) v)))
       (-invoke [_ a b c d e f g h i j k]
                (Structure. orientation (mapv #(% a b c d e f g h i j k) v)))
       (-invoke [_ a b c d e f g h i j k l]
                (Structure. orientation (mapv #(% a b c d e f g h i j k l) v)))
       (-invoke [_ a b c d e f g h i j k l m]
                (Structure. orientation (mapv #(% a b c d e f g h i j k l m) v)))
       (-invoke [_ a b c d e f g h i j k l m n]
                (Structure. orientation (mapv #(% a b c d e f g h i j k l m n) v)))
       (-invoke [_ a b c d e f g h i j k l m n o]
                (Structure. orientation (mapv #(% a b c d e f g h i j k l m n o) v)))
       (-invoke [_ a b c d e f g h i j k l m n o p]
                (Structure. orientation (mapv #(% a b c d e f g h i j k l m n o p) v)))
       (-invoke [_ a b c d e f g h i j k l m n o p q]
                (Structure. orientation (mapv #(% a b c d e f g h i j k l m n o p q) v)))
       (-invoke [_ a b c d e f g h i j k l m n o p q r]
                (Structure. orientation (mapv #(% a b c d e f g h i j k l m n o p q r) v)))
       (-invoke [_ a b c d e f g h i j k l m n o p q r s]
                (Structure. orientation (mapv #(% a b c d e f g h i j k l m n o p q r s) v)))
       (-invoke [_ a b c d e f g h i j k l m n o p q r s t]
                (Structure. orientation (mapv #(% a b c d e f g h i j k l m n o p q r s t) v)))
       (-invoke [_ a b c d e f g h i j k l m n o p q r s t rest]
                (Structure. orientation (mapv #(apply % a b c d e f g h i j k l m n o p q r s t rest) v)))
       ]))

(defn structure->vector
  "Return the structure in unoriented vector form."
  [s]
  (.-v s))

(defn vector->up
  "Form an up-tuple from a vector."
  [v]
  {:pre [(vector? v)]}
  (->Structure ::up v))

(defn vector->down
  "Form a down-tuple from a vector."
  [v]
  {:pre [(vector? v)]}
  (->Structure ::down v))

(defn ^:private make
  [orientation xs]
  (->Structure orientation (into [] xs)))

(defn up
  "Construct an up (contravariant) tuple from the arguments."
  [& xs]
  (make ::up xs))

(defn down
  "Construct a down (covariant) tuple from the arguments."
  [& xs]
  (make ::down xs))

(defn structure?
  "True if s is a structure."
  [s]
  (or (instance? Structure s)
      (vector? s)))

(defn up?
  "True if s in an up structure."
  [s]
  (or (vector? s)
      (and (instance? Structure s)
           (= (.-orientation s) ::up))))

(defn orientation
  "Return the orientation of s, either ::up or ::down."
  [^Structure s]
  (if (instance? Structure s) (.-orientation s) ::up))

(defn opposite
  "Make a tuple containing xs with the orientation opposite to s."
  [s xs]
  (make (opposite-orientation (orientation s)) xs))

(defn same
  "Make a tuple containing xs with the same orientation as s."
  [s xs]
  (make (orientation s) xs))

(defn flip-indices
  "Make a tuple with the same shape as s but all orientations inverted."
  [s]
  (if (structure? s)
    (->Structure (opposite-orientation (orientation s))
                 (mapv flip-indices (seq s)))
    s))

(defn generate
  "Generate a structure with the given orientation whose elements are (f i)
  where i ranges from [0..dimension)"
  [dimension orientation f]
  (->Structure orientation (mapv f (range dimension))))

(defn ^:private map:l
  [f structures]
  (if (structure? (first structures))
    (generate (count (first structures))
              (orientation (first structures))
              #(apply f (map (fn [s] (nth s %)) structures)))
    (apply f structures)))

(defn ^:private map:r:l
  [f structures]
  (map:l (fn [& elements]
           (if (structure? (first elements))
             (map:r:l f elements)
             (apply f elements)))
         structures))

(defn mapr
  "Return a structure with the same shape as s but with f applied to
  each primitive (that is, not structural) component."
  [f & structures]
  (map:r:l f structures))

(defn structure->access-chains
  "Return a structure of the same shape as s whose elements are access
  chains corresponding to position of each element (i.e., the sequence
  of indices needed to address that element)."
  [s]
  (when (structure? s)
    (letfn [(access [chain s]
              (make (orientation s)
                    (map-indexed
                     (fn [i elt]
                       (if (structure? elt)
                         (access (conj chain i) elt)
                         ;; subtle (I'm afraid). Here is where we put
                         ;; the access chain into the new structure.
                         ;; But if we put it in as a vector, that would
                         ;; introduce a new layer of structure since
                         ;; vectors are considered up-tuples. So we
                         ;; have to turn it into a seq, which will
                         ;; forfeit structure-nature.
                         (seq (conj chain i))))
                     s)))]
      (access [] s))))

(defn component
  "Given an access chain (a sequence of indices), return a function of
  structures that will retrieve that corresponding element."
  [& indices]
  #(get-in % indices))

(defn structure-assoc-in
  "Like assoc-in, but works for structures. At this writing we're not
  sure if we want to overwrite the stock definition of assoc-in to
  something that would fall through for standard clojure data types"
  [s [k & ks] value]
  (let [v (structure->vector s)]
    (if ks
      (same s (assoc v k (structure-assoc-in (v k) ks value)))
      (same s (assoc v k value)))))

(defn ^:private compatible-for-contraction?
  "True if s and t are equal in length but opposite in orientation"
  [s t]
  (and (= (count s) (count t))
       (not= (orientation s) (orientation t))))

(defn ^:private inner-product
  "The inner produce of compatible structures (opposite orientation, same
  length)."
  [s t]
  (reduce g/+ (map g/* s t)))

(defn ^:private outer-product
  "The outer product of s and t is the structure s with each element at the
  first level post-multiplied by all of t, following the usual structure
  multiplication rules."
  [s t]
  (same t (map #(g/* s %) t)))

(defn ^:private cross-product
  "Cross product of structures of length 3. Input orientations are ignored;
  result is an up-tuple."
  [s t]
  (when (or (not= (count s) 3) (not= (count t) 3))
    (u/illegal "cross product only works on two elements of ^3"))
  (let [[s0 s1 s2] s
        [t0 t1 t2] t]
    (up (g/- (g/* s1 t2) (g/* t1 s2))
        (g/- (g/* s2 t0) (g/* s0 t2))
        (g/- (g/* s0 t1) (g/* t0 s1)))))

(defn ^:private mul
  "If s and t are compatible for contraction, returns their inner product,
  else their outer product."
  [s t]
  (if (compatible-for-contraction? s t)
    (inner-product s t)
    (outer-product s t)))

;; hmmm. why not do the repeated-squaring trick here?
;; perhaps structures are not typically raised to high
;; exponents.

(defn ^:private expt
  "Raise the structure s to the nth power."
  [s n]
  (let [one (v/one-like n)]
    (cond (v/unity? n) s
          (> n one) (g/* s (g/expt s (g/- n one)))
          :else (u/arithmetic-ex (str "Cannot: " `(expt ~s ~n))))))

(defn unflatten
  "Given a sequence of values and a model structure, unpack the values into
  a structure with the same shape as the model."
  ([values struct]
   (unflatten same values struct))
  ([constructor values struct]
   (letfn [(u [values struct]
             (if (structure? struct)
               (let [[values' struct']
                     (reduce (fn [[values struct] element]
                               (let [[values' struct'] (u values element)]
                                 [values' (conj struct struct')]))
                             [values []]
                             struct)]
                 [values' (constructor struct struct')])
               [(rest values) (first values)]))]
     (second (u values struct)))))

(defn compatible-shape
  "Return an object compatible for multiplication with the given one, with
  the slots filled with gensyms."
  [s]
  (unflatten opposite (repeatedly gensym) s))

(defn dimension
  [s]
  (if (sequential? s)
    (-> s flatten count)
    1))

(defn ^:private elementwise
  "Given a binary operator and two structures of the same size, return
  a structure with the same orientation as the first formed from the
  elementwise binary operation between corresponding elements of the
  structures."
  [op s t]
  (if (= (count s) (count t))
    (->Structure (orientation s) (mapv op s t))
    (u/arithmetic-ex (str op " provided arguments of differing length"))))

(defmethod g/add [::down ::down] [a b] (elementwise g/+ a b))
(defmethod g/add [::up ::up] [a b] (elementwise g/+ a b))
(defmethod g/sub [::down ::down] [a b] (elementwise g/- a b))
(defmethod g/sub [::up ::up] [a b] (elementwise g/- a b))
(defmethod g/cross-product [::up ::up] [a b] (cross-product a b))
(defmethod g/mul [::structure ::structure] [a b] (mul a b))

(defmethod g/mul
  [::structure ::x/numerical-expression]
  [a b]
  (outer-product b a))

(defmethod g/mul
  [::x/numerical-expression ::structure]
  [a b]
  (outer-product a b))

(defmethod g/mul
  [::structure :sicmutils.operator/operator]
  [a b]
  (outer-product b a))

(defmethod g/mul
  [:sicmutils.operator/operator ::structure]
  [a b]
  (outer-product a b))

(defmethod g/mul
  [::structure :sicmutils.calculus.derivative/differential]
  [a b]
  (outer-product b a))

(defmethod g/mul
  [:sicmutils.calculus.derivative/differential ::structure]
  [a b]
  (outer-product a b))

(defmethod g/div
  [::structure ::x/numerical-expression]
  [a b]
  (outer-product (g/invert b) a))

(defmethod g/div [::structure ::structure] [a b] (mul (g/invert b) a))
(defmethod g/expt [::structure ::v/integral] [a b] (expt a b))
(defmethod g/negate [::structure] [a] (same a (mapv g/negate a)))
(defmethod g/square [::structure] [a] (inner-product a a))
(defmethod g/cube [::structure] [a] (mul a (mul a a)))
(defmethod g/simplify [::structure] [a] (->> a (mapr g/simplify) v/freeze))
(defmethod g/transpose [::structure] [a] (opposite a (seq a)))
(defmethod g/magnitude [::structure] [a]
  (g/sqrt (reduce g/+ (map g/square a))))<|MERGE_RESOLUTION|>--- conflicted
+++ resolved
@@ -27,10 +27,6 @@
             #?(:cljs [cljs.reader]))
   #?(:clj
      (:import [clojure.lang AFn Counted IFn ILookup PersistentVector Seqable Sequential])))
-<<<<<<< HEAD
-
-=======
->>>>>>> e07eee2c
 
 (declare make)
 
