;
; Copyright (C) 2016 Colin Smith.
; This work is based on the Scmutils system of MIT/GNU Scheme.
;
; This is free software;  you can redistribute it and/or modify
; it under the terms of the GNU General Public License as published by
; the Free Software Foundation; either version 3 of the License, or (at
; your option) any later version.
;
; This software is distributed in the hope that it will be useful, but
; WITHOUT ANY WARRANTY; without even the implied warranty of
; MERCHANTABILITY or FITNESS FOR A PARTICULAR PURPOSE.  See the GNU
; General Public License for more details.
;
; You should have received a copy of the GNU General Public License
; along with this code; if not, see <http://www.gnu.org/licenses/>.
;

(ns sicmutils.calculus.derivative
  (:require [sicmutils
             [value :as v]
             [generic :as g]
             [operator :as o]
             [structure :as struct]
             [matrix :as matrix]]
            [clojure.set :as set]
            [clojure.string :refer [join]])
  (:import (clojure.lang Sequential)))

;; A differential term is implemented as a pair whose first element is
;; a set of tags and whose second is the coefficient.
(def ^:private tags first)
(def ^:private coefficient second)

(declare differential-of)

;; A differential is a sequence of differential terms, ordered by the
;; tag set.
(defrecord Differential [terms]
  Object
  (toString [_] (str "D[" (join " " (map #(join " → " %) terms)) "]"))
  v/Value
  (nullity? [_] (every? g/zero? (map coefficient terms)))
  (unity? [_] false)
  (zero-like [_] 0)
  (exact? [_] false)
  (numerical? [d] (g/numerical-quantity? (differential-of d)))
  (kind [_] ::differential))

(defn differential?
  [x]
  (cond (instance? Differential x) true
        (struct/structure? x) (some differential? x)
        (matrix/matrix? x) (matrix/matrix-some differential? x)
        :else false))

(defn differential-of
  "The differential of a quantity is, if we're a differential, the differential
  of the coefficient of the highest-order term part, or else the input itself."
  [dx]
  (loop [dx dx]
    (if (instance? Differential dx)
      (recur (coefficient (last (:terms dx))))
      dx)))

(def ^:private empty-differential [])
(def ^:private empty-tags [])

(defn canonicalize-differential
  [dx]
  (let [ts (:terms dx)]
    (cond (empty? ts) 0
          (and (= (count ts) 1)
               (empty? (tags (first ts)))) (coefficient (first ts))
          :else dx)))

(defn make-differential
  "The input here is a mapping (loosely defined) between sets of
  differential tags and coefficients. The mapping can be an actual
  map, or just a sequence of pairs. The differential tag sets are
  sequences of integer tags, which should be sorted."
  [tags->coefs]
  (Differential.
   (into empty-differential
         (sort-by first
                  (for [[tags tags-coefs] (group-by tags tags->coefs)
                        :let [c (reduce #(g/+ %1 (coefficient %2)) 0 tags-coefs)]
                        :when (not (g/zero? c))]
                    [tags c])))))

(defn ^:private differential->terms
  "Given a differential, returns the vector of DifferentialTerms
  within; otherwise, returns a singleton differential term
  representing d with an empty tag list (unless d is zero, in
  which case we return the empty term list)."
  [dx]
  (cond (instance? Differential dx) (:terms dx)
        (g/zero? dx) []
        :else [[empty-tags dx]]))

;; The data structure of a tag set. Tags are small integers. Tag sets are
;; typically of small cardinality. So we experiment with implementing them
;; as small vectors, instead of sorted sets.

(defn ^:private tag-union
  "The union of the sorted vectors ts and us."
  [ts us]
  (-> ts (concat us) sort dedupe vec))

(defn ^:private tag-intersection
  "Intersection of sorted vectors ts and us."
  [ts us]
  (loop [ts ts
         us us
         result []]
    (cond (empty? ts) result
          (empty? us) result
          :else (let [t (first ts)
                      u (first us)
                      c (compare t u)]
                  (cond (= c 0) (recur (rest ts) (rest us) (conj result t))
                        (< c 0) (recur (rest ts) us result)
                        :else (recur ts (rest us) result))))))

(defn ^:private tag-in?
  "Return true if t is in the tag-set ts"
  [ts t]
  (some #(= % t) ts))

(defn ^:private tag-without
  "Return the tag set formed by dropping t from ts"
  [ts t]
  (filterv #(not= % t) ts))

(defn dx+dy
  "Adds two objects differentially. (One of the objects might not be
  differential; in which case we lift it into a trivial differential
  before the addition.)"
  [dx dy]
  (Differential.
   ;; Iterate and build up the result while preserving order and dropping zero sums.
   (loop [dxs (differential->terms dx)
          dys (differential->terms dy)
          result []]
     (cond
       (empty? dxs) (into result dys)
       (empty? dys) (into result dxs)
       :else (let [[a-tags a-coef :as a] (first dxs)
                   [b-tags b-coef :as b] (first dys)
                   c (compare a-tags b-tags)]
               (cond (= c 0) (let [r-coef (g/+ a-coef b-coef)]
                               (recur (rest dxs) (rest dys)
                                      (if-not (g/zero? r-coef)
                                        (conj result [a-tags r-coef])
                                        result)))
                     (< c 0) (recur (rest dxs) dys (conj result a))
                     :else (recur dxs (rest dys) (conj result b))))))))

(defn dx*dy
  "Form the product of the differentials dx and dy."
  [dx dy]
  (make-differential
   (for [[x-tags x-coef] (differential->terms dx)
         [y-tags y-coef] (differential->terms dy)
         :when (empty? (tag-intersection x-tags y-tags))]
     [(tag-union x-tags y-tags) (g/* x-coef y-coef)])))

(def ^:private make-differential-tag
  (let [next-differential-tag (atom 0)]
    #(swap! next-differential-tag inc)))

(defn ^:private make-x+dx [x dx]
  (dx+dy x (Differential. [[[dx] 1]])))

;(defn ^:private hide-tag-in-procedure [& args] false) ; XXX

(defn ^:private extract-dx-part [dx obj]
  (letfn [(extract
            ;; Collect all the terms of the differential in which
            ;; dx is a member of the term's tag set; drop that
            ;; tag from each set and return the differential formed
            ;; from what remains.
            [obj]
            (if (differential? obj)
              (canonicalize-differential
               (make-differential
                (for [[tags coef] (:terms obj)
                      :when (tag-in? tags dx)]
                  [(tag-without tags dx) coef])))
              0))
          (dist
            [obj]
            (cond (struct/structure? obj) (struct/mapr dist obj)
                  (matrix/matrix? obj) (matrix/map dist obj)
                  (o/operator? obj) (do (throw (IllegalArgumentException. "can't differentiate an operator yet"))
                                        (extract obj))      ;; TODO: tag-hiding
                  ;; (matrix? obj) (m:elementwise dist obj) XXX
                  ;; (quaternion? obj) XXX
                  ;; (series? obj) XXX
                  ;;
                  ;; ((operator? obj)
                  ;;  (hide-tag-in-procedure dx
                  ;;                         (g:* (make-operator dist 'extract (operator-subtype obj))
                  ;;                              obj)))
                  ;; note: we had ifn? here, but this is bad, since symbols and
                  ;; keywords implement IFn.
                  (fn? obj) #(dist (obj %))                ;; TODO: innocent of the tag-hiding business
                  :else (extract obj)))]
    (dist obj)))

(defn derivative
  [f]
  (fn [x]
    (let [dx (make-differential-tag)]
      (extract-dx-part dx (f (make-x+dx x dx))))))

(defn ^:private with-finite-and-infinitesimal-parts
  "Partition the terms of the given differential into the finite and
  infinite parts. The continuation is called with these two parts."
  [x continue]
  {:pre [(differential? x)]}
  (let [dts (differential->terms x)
        keytag (-> dts last first last)
        {finite-part nil
         infinitesimal-part true} (group-by #(tag-in? (tags %) keytag) dts)]
    ;; since input differential is well-formed, it is safe to
    ;; construct differential objects on the split parts.
    (continue (Differential. finite-part) (Differential. infinitesimal-part))))

(defn ^:private unary-op
  [f df:dx]
  (fn [x]
    (with-finite-and-infinitesimal-parts x
      (fn [finite-part infinitesimal-part]
        (let [canonicalized-finite-part (canonicalize-differential finite-part)]
          (canonicalize-differential
           (dx+dy (f canonicalized-finite-part)
                  (dx*dy (df:dx canonicalized-finite-part)
                         infinitesimal-part))))))))

(defn max-order-tag
  "From each of the differentials in the sequence ds, find the highest
  order term; then return the greatest tag found in any of these
  terms; i.e., the highest-numbered tag of the highest-order term."
  [ds]
  (->> ds (mapcat #(-> % differential->terms last tags)) (apply max)))

(defn with-tag
  "The differential containing only those terms with the given tag"
  [tag dx]
  (->> dx :terms
       (filter #(-> % tags (tag-in? tag)))
       make-differential
       canonicalize-differential))

(defn without-tag
  "The differential containing only those terms without the given tag"
  [tag dx]
  (->> dx
       differential->terms
       (remove #(tag-in? (tags %) tag))
       make-differential
       canonicalize-differential))

(defn with-and-without-tag
  "Split the differential into the parts with and without tag and return the pair"
  [tag dx]
  (let [{finite-terms nil infinitesimal-terms true}
        (group-by #(tag-in? (tags %) tag) (differential->terms dx))]
    [(-> infinitesimal-terms make-differential canonicalize-differential)
     (-> finite-terms make-differential canonicalize-differential)]))

(defn ^:private binary-op
  [f ∂f:∂x ∂f:∂y _kw]
  (fn [x y]
    (let [mt (max-order-tag [x y])
          [dx xe] (with-and-without-tag mt x)
          [dy ye] (with-and-without-tag mt y)
          a (f xe ye)
          b (if (and (number? dx) (zero? dx))
              a
              (dx+dy a (dx*dy dx (∂f:∂x xe ye))))
          c (if (and (number? dy) (zero? dy))
              b
              (dx+dy b (dx*dy (∂f:∂y xe ye) dy)))]
      (canonicalize-differential c))))

(def ^:private diff-+ (binary-op g/+ (constantly 1) (constantly 1) :plus))
(def ^:private diff-- (binary-op g/- (constantly 1) (constantly -1) :minus))
(def ^:private diff-* (binary-op g/* (fn [_ y] y) (fn [x _] x) :times))
(def ^:private diff-div (binary-op g/divide
                                   (fn [_ y] (g/divide 1 y))
                                   (fn [x y] (g/negate (g/divide x (g/square y)))) :divide))
(def ^:private sine (unary-op g/sin g/cos))
(def ^:private arcsine (unary-op g/asin #(->> % g/square (g/- 1) g/sqrt (g/divide 1))))
(def ^:private cosine (unary-op g/cos #(-> % g/sin g/negate)))
(def ^:private arccosine (unary-op g/acos #(->> % g/square (g/- 1) g/sqrt (g/divide 1) (g/* -1))))
(def ^:private tangent (unary-op g/tan #(-> % g/cos g/square g/invert)))
(def ^:private arctangent (unary-op g/atan #(->> % g/square (g/+ 1) (g/divide 1))))
(def ^:private arctangent2 (binary-op g/atan
                                      (fn [y x]
                                        (g/divide x
                                                  (g/+ (g/square x)
                                                       (g/square y))))
                                      (fn [y x]
                                        (g/divide (g/negate y)
                                                  (g/+ (g/square x)
                                                       (g/square y))))
                                      :atan2))
(def ^:private sqrt (unary-op g/sqrt #(-> % g/sqrt (g/* 2) g/invert)))
(def ^:private exp (unary-op g/exp g/exp))
(def ^:private negate (unary-op g/negate (constantly -1)))
(def ^:private power
  (binary-op g/expt
             (fn [x y]
               (g/* y (g/expt x (g/- y 1))))
             (fn [_ _]
               (throw (IllegalArgumentException. "can't get there from here")))
             :expt))
(def ^:private expt
  (binary-op g/expt
             (fn [x y]
               (g/* y (g/expt x (g/- y 1))))
             (fn [x y]
               (if (and (number? x) (g/zero? y))
                 (if (number? y)
                   (if (pos? y)
                     0
                     (throw (IllegalArgumentException. "Derivative undefined: expt")))
                   0)
                 (g/* (g/log x) (g/expt x y))))
             :expt))
(def ^:private log (unary-op g/log g/invert))

;; XXX unary-op is memoized in scmutils. But rather than memoizing that,
;; it might be better just to memoize entire simplifications.

(defn ^:private euclidean-structure
  [selectors f]
  (letfn [(structural-derivative [g v]
            (cond (struct/structure? v)
                  (struct/opposite v
                                   (map-indexed
                                    (fn [i v_i]
                                      (structural-derivative
                                       (fn [w]
                                         (g (struct/structure-assoc-in v [i] w)))
                                       v_i))
                                    v))


                  (or (g/numerical-quantity? v) (g/abstract-quantity? v))
                  ((derivative g) v)

                  :else
                  (throw (IllegalArgumentException. (str "bad structure " g ", " v)))))
          (a-euclidean-derivative [v]
            (cond (struct/structure? v)
                  (structural-derivative
                   (fn [w]
                     (f (if (empty? selectors) w (struct/structure-assoc-in v selectors w))))
                   (get-in v selectors))

                  (empty? selectors)
                  ((derivative f) v)

                  :else
                  (throw (IllegalArgumentException. (str "Bad selectors " f selectors v)))))]
    a-euclidean-derivative))

(defn ^:private multivariate-derivative
  [f selectors]
  (let [a (v/arity f)
        d (partial euclidean-structure selectors)
        make-df #(with-meta % {:arity a :from :multivariate-derivative})]
    (condp = a
      [:exactly 0] (make-df (constantly 0))
      [:exactly 1] (make-df (d f))
      [:exactly 2] (make-df (fn [x y]
                                ((d (fn [[x y]] (f x y)))
                                 (matrix/seq-> [x y]))))
      [:exactly 3] (make-df (fn [x y z]
                                ((d (fn [[x y z]] (f x y z)))
                                 (matrix/seq-> [x y z]))))
      [:exactly 4] (make-df (fn [w x y z]
                                ((d (fn [[w x y z]] (f w x y z)))
                                 (matrix/seq-> [w x y z]))))
      [:between 1 2] (make-df (fn [x & y]
                                  (if (nil? y)
                                    ((d f) x)
                                    ((d (fn [[x y]] (f x y)))
<<<<<<< HEAD
                                     (matrix/seq-> (cons x y))))))
      [:at-least 0] (make-df
                      (fn [& xs]
                        ((d (fn [xs] (apply f xs)))
                         (matrix/seq-> xs))))
      (throw (IllegalArgumentException. (str "Haven't implemented this yet: arity " a))))))
=======
                                     (matrix/seq-> (cons x y))))) {:arity a})
      (fn [& xs]
        (when (empty? xs) (throw (IllegalArgumentException. "No args passed to derivative?")))
        (if (= (count xs) 1)
          ((d f) (first xs))
          ((d #(apply f %)) (matrix/seq-> xs)))))))
>>>>>>> 992c4584

(defn ^:private define-binary-operation
  [generic-operation differential-operation]
  (doseq [signature [[::differential ::differential]
                     [:sicmutils.expression/numerical-expression ::differential]
                     [::differential :sicmutils.expression/numerical-expression]]]
    (defmethod generic-operation signature [a b] (differential-operation a b))))

(defn ^:private define-unary-operation
  [generic-operation differential-operation]
  (defmethod generic-operation [::differential] [a] (differential-operation a)))

(defmethod g/expt [::differential Number] [d n] (power d n))
(define-binary-operation g/expt expt)

(define-binary-operation g/add diff-+)
(define-binary-operation g/sub diff--)
(define-binary-operation g/mul diff-*)
(define-binary-operation g/div diff-div)
(define-binary-operation g/atan arctangent2)
(define-unary-operation g/log log)
(define-unary-operation g/exp exp)
(define-unary-operation g/sqrt sqrt)
(define-unary-operation g/sin sine)
(define-unary-operation g/asin arcsine)
(define-unary-operation g/cos cosine)
(define-unary-operation g/acos arccosine)
(define-unary-operation g/tan tangent)
(define-unary-operation g/atan arctangent)
(define-unary-operation g/negate negate)
(define-unary-operation g/invert #(diff-div 1 %))
(define-unary-operation g/square #(diff-* % %))
(define-unary-operation g/cube #(diff-* % (diff-* % %)))
(derive ::differential :sicmutils.function/cofunction)

(defmethod g/partial-derivative
  [:sicmutils.function/function Sequential]
  [f selectors]
  (multivariate-derivative f selectors))

(defmethod g/partial-derivative
  [:sicmutils.structure/structure Sequential]
  [f selectors]
  (multivariate-derivative f selectors))

(defmethod g/partial-derivative
  [:sicmutils.matrix/matrix Sequential]
  [f selectors]
  (multivariate-derivative f selectors))

(def D
  "Derivative operator. Produces a function whose value at some point can
  multiply an increment in the arguments, to produce the best linear estimate
  of the increment in the function value."
  (o/make-operator #(g/partial-derivative % []) :derivative))

(defn ∂
  "Partial differentiation of a function at the (zero-based) slot index
  provided."
  [& selectors]
  (o/make-operator #(g/partial-derivative % selectors) :partial-derivative))

(defn taylor-series-terms
  "The (infinite) sequence of terms of the taylor series of the function f
  evaluated at x, with incremental quantity dx."
  [f x dx]
  (let [step (fn step [n n! Dnf dxn]
               (lazy-seq (cons (g/divide (g/* (Dnf x) dxn) n!)
                               (step (inc n) (*' n! (inc n)) (D Dnf) (g/* dxn dx)))))]
    (step 0 1 f 1)))<|MERGE_RESOLUTION|>--- conflicted
+++ resolved
@@ -389,21 +389,12 @@
                                   (if (nil? y)
                                     ((d f) x)
                                     ((d (fn [[x y]] (f x y)))
-<<<<<<< HEAD
                                      (matrix/seq-> (cons x y))))))
-      [:at-least 0] (make-df
-                      (fn [& xs]
-                        ((d (fn [xs] (apply f xs)))
-                         (matrix/seq-> xs))))
-      (throw (IllegalArgumentException. (str "Haven't implemented this yet: arity " a))))))
-=======
-                                     (matrix/seq-> (cons x y))))) {:arity a})
       (fn [& xs]
         (when (empty? xs) (throw (IllegalArgumentException. "No args passed to derivative?")))
         (if (= (count xs) 1)
           ((d f) (first xs))
           ((d #(apply f %)) (matrix/seq-> xs)))))))
->>>>>>> 992c4584
 
 (defn ^:private define-binary-operation
   [generic-operation differential-operation]
