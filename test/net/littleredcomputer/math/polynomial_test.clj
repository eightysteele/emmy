;
; Copyright (C) 2015 Colin Smith.
; This work is based on the Scmutils system of MIT/GNU Scheme.
;
; This is free software;  you can redistribute it and/or modify
; it under the terms of the GNU General Public License as published by
; the Free Software Foundation; either version 3 of the License, or (at
; your option) any later version.
;
; This software is distributed in the hope that it will be useful, but
; WITHOUT ANY WARRANTY; without even the implied warranty of
; MERCHANTABILITY or FITNESS FOR A PARTICULAR PURPOSE.  See the GNU
; General Public License for more details.
;
; You should have received a copy of the GNU General Public License
; along with this code; if not, see <http://www.gnu.org/licenses/>.
;

(ns net.littleredcomputer.math.polynomial-test
  (:require [clojure.test :refer :all]
            [net.littleredcomputer.math
             [value :as v]
             [polynomial :refer :all]
             [generic :as g]
             [numbers]
             [expression :refer [variables-in]]
             [simplify]
             [modint :as modular]]))

(deftest poly-core
  (testing "kind"
    (is (= :net.littleredcomputer.math.polynomial/polynomial (v/kind (make [])))))
  (testing "zero"
    (is (g/zero? (make [])))
    (is (g/zero? (make [0])))
    (is (v/nullity? (make [])))
    (is (g/zero? (make 2 [])))
    (is (v/nullity? (make 2 [])))
    (is (not (g/zero? (make [1])))))
  (testing "unity"
    (is (v/unity? (make [1])))
    (is (v/unity? (make 2 [[[0 0] 1]])))
    (is (v/unity? (make 3 [[[0 0 0] 1]])))
    (is (not (v/unity? (make 3 [[[0 0 0] 1] [[0 0 1] 2]]))))
    (is (not (v/unity? (make [1.1]))))
    (is (v/unity? (make [1.0])))
    (is (v/unity? (make [(make [1])])))
    (is (not (v/unity? (make [(make [2])])))))
  (testing "make-constant"
    (is (= (make [99]) (make-constant 1 99)))
    (is (= (make 2 [[[0 0] 88]]) (make-constant 2 88)))
    (is (= (make 3 [[[0 0 0] 77]]) (make-constant 3 77))))
  (testing "degree"
    (is (= (degree (make [])) -1))
    (is (= (degree (make [-1 1])) 1))
    (is (= (degree (make [0 1])) 1))
    (is (= (degree (make [-1 0 2])) 2))
    (is (= (degree (make [-1 2 0])) 1))
    (is (= (degree (make [0 0])) -1)))
  (testing "zero-like"
    (is (= (make []) (v/zero-like (make [1 2 3]))))
    (is (= (make 2 []) (v/zero-like (make 2 [[[1 0] 1] [[2 1] 3]]))))
    (is (= (make 3 []) (v/zero-like (make 3 [[[1 2 1] 4] [[0 1 0] 5]])))))
  (testing "one-like"
    (is (= (make [1]) (v/one-like (make [1 2 3]))))
    (is (= (make 2 [[[0 0] 1]]) (v/one-like (make 2 [[[1 0] 1] [[2 1] 3]]))))
    (is (= (make 3 [[[0 0 0] 1]]) (v/one-like (make 3 [[[1 2 1] 4] [[0 1 0] 5]]))))
    ;; we can't deduce the unit element from the zero polynomial over an
    ;; "unknown" ring
    (is (thrown? IllegalArgumentException (v/one-like (make 2 [])))))
  (testing "add constant"
    (is (= (make [3 0 2]) (add (make [0 0 2]) (make [3]))))
    (is (= (make [0 0 2]) (add (make [2 0 2]) (make [-2])))))
  (testing "add/sub"
    (is (g/zero? (add (make [0 0 2]) (make [0 0 -2]))))
    (is (= (make []) (add (make [0 0 2]) (make [0 0 -2]))))
    (is (= (make [3]) (add (make [3 0 2]) (make [0 0 -2]))))
    (is (= (make [-1 1]) (add (make [0 1]) (make [-1]))))
    (is (g/zero? (sub (make [0 0 2]) (make [0 0 2]))))
    (is (= (make [-3]) (sub (make [0 0 2]) (make [3 0 2]))))
    (is (= (make [0 1 2]) (sub (make [3 1 2]) (make [3]))))
    (is (= (make [-2 -2 -1]) (sub (make [1]) (make [3 2 1]))))
    (is (= (make [0 0 1 0 1 -1]) (sub (make [1 0 1 0 1]) (make [1 0 0 0 0 1]))))
    (is (= (make [0 0 -1 0 -1 1]) (sub (make [1 0 0 0 0 1]) (make [1 0 1 0 1]))))
    (is (= (make [-1 -2 -3]) (negate (make [1 2 3])))))
  (testing "with symbols"
    (is (= (make [(g/+ 'a 'c) (g/+ 'b 'd) 'c]) (add (make '[a b c]) (make '[c d])))))
  (testing "mul"
    (is (= (make []) (mul (make [1 2 3]) (make [0]))))
    (is (= (make []) (mul (make [0]) (make [1 2 3]))))
    (is (= (make []) (mul (make []) (make [1 2 3]))))
    (is (= (make [1 2 3]) (mul (make [1 2 3]) (make [1]))))
    (is (= (make [1 2 3]) (mul (make [1]) (make [1 2 3]))))
    (is (= (make [3 6 9]) (mul (make [1 2 3]) (make [3]))))
    (is (= (make [0 1 2 3]) (mul (make [0 1]) (make [1 2 3]))))
    (is (= (make [0 -1 -2 -3]) (mul (make [0 -1]) (make [1 2 3]))))
    (is (= (make [-1 0 1]) (mul (make [1 1]) (make [-1 1]))))
    (is (= (make [1 3 3 1]) (mul (make [1 1]) (mul (make [1 1]) (make [1 1])))))
    (is (= (make [1 -4 6 -4 1]) (mul (mul (make [-1 1]) (make [-1 1]))
                                     (mul (make [-1 1]) (make [-1 1]))))))
  (testing "div"
    (is (= [(make [1 1]) (make [])]
           (divide (make [-1 0 1]) (make [-1 1]))))
    (is (= [(make [-10 1]) (make [-32 -21])]
           (divide (make [-42 0 -12 1]) (make [1 -2 1]))))
    (is (= [(make [3 1 1]) (make [5])]
           (divide (make [-4 0 -2 1]) (make [-3 1]))))
    (is (= [(make [-5 0 3]) (make [60 -27 -11])]
           (divide (make [-45 18 72 -27 -27 0 9]) (make [21 -9 -4 0 3]))))
    (let [U (make [-5 2 8 -3 -3 0 1 0 1])
          V (make [21 -9 -4 0 5 0 3])
          [q r] (divide U V)
          [pq pr d] (divide U V {:pseudo true})]
      (is (= [(make [-2/9 0 1/3]) (make [-1/3 0 1/9 0 -5/9])] [q r]))
      (is (= [(make [-2 0 3]) (make [-3 0 1 0 -5]) 9] [pq pr d]))
      (is (= (make []) (sub (mul (make [d]) U) (add (mul pq V) pr))))
      (is (= (make [1]) (gcd U V)))
      (is (= (make [1]) (gcd V U))))
    ;; examples from http://www.mathworks.com/help/symbolic/mupad_ref/pdivide.html
    (let [p (make [1 1 0 1])
          q (make [1 1 3])]
      (is (= [(make [-1 3]) (make [10 7]) 9] (divide p q {:pseudo true}))))
    (let [p (make [3 0 4])
          q (make [2 2])]
      (is (= [(make [-8 8]) (make [28]) 4] (divide p q {:pseudo true}))))
    (is (= [(make 2 [[[0 0] 1]]) (make 2 [[[2 1] 1]])]
           (divide (make 2 [[[2 1] 1] [[1 2] 1]]) (make 2 [[[1 2] 1]]))))
    (let [a 2
          p (make 2 [[[3 0] 1] [[1 0] 1] [[0 1] 1]])
          q (make 2 [[[2 0] a] [[1 0] 1] [[0 0] 1]])]
      (is (= [(make 2 [[[1 0] a] [[0 0] -1]])
              (make 2 [[[0 1] (* a a)] [[1 0] (+ (* a a) (- a) 1)] [[0 0] 1]])
              (* a a)]
             (divide p q {:pseudo true}))))
    (is (= [(make [1]) (make [])] (divide (make [3]) (make [3]))))
    (is (= [(make [7]) (make [0]) 2] (divide (make [7]) (make [2]) {:pseudo true}))))
  (testing "expt"
    (let [x+1 (make [1 1])]
      (is (= (make [1]) (expt x+1 (make []))))
      (is (= x+1 (expt x+1 (make [1]))))
      (is (= (make [1 2 1]) (expt x+1 (make [2]))))
      (is (= (make [1 3 3 1]) (expt x+1 (make [3]))))
      (is (= (make [1 4 6 4 1]) (expt x+1 (make [4]))))
      (is (= (make [1 5 10 10 5 1]) (expt x+1 (make [5]))))))
  (testing "other coefficient rings: GF(2)"
    (let [mod2 #(modular/make % 2)
          x0 (mod2 0)
          x1 (mod2 1)
          P (make [x1 x0 x1])]
      (is (= (make [x1 x0 x0 x0 x1]) (expt P (make [2]))))
      (is (= (make [x1 x0 x1 x0 x1 x0 x1]) (expt P (make [3]))))
      (is (= (make [x1 x0 x0 x0 x0 x0 x0 x0 x1]) (mul (expt P (make [3])) P)))
      (is (= (make []) (sub P P)))
      (is (= (make []) (add P P)))
      (is (= (make [x0 x0 x1]) (add P (make [1]))))))
  (testing "monomial order"
<<<<<<< HEAD
    (is (= [[2 0 2] [1 2 1] [3 0 0] [0 0 2]]
           (sort-by identity graded-reverse-lex-order [  [0 0 2] [3 0 0][2 0 2] [1 2 1]])))))
=======
    (let [x3 [3 0 0]
          x2z2 [2 0 2]
          xy2z [1 2 1]
          z2 [0 0 2]
          monomials [x3 x2z2 xy2z z2]
          monomial-sort #(sort-by identity % monomials)]
      (is (= [z2 xy2z x2z2 x3] (monomial-sort lex-order)))
      (is (= [z2 x3 x2z2 xy2z] (monomial-sort graded-reverse-lex-order)))
      (is (= [z2 x3 xy2z x2z2] (monomial-sort graded-lex-order))))))
>>>>>>> 9793445e

(deftest poly-gcd
  (let [zap #(make 0 [[[] %]])  ;; zero-arity polynomial
        u (make [6 7 1])  ;; some polynomials of arity 1
        v (make [-6 -5 1])
        w (make [-3 -6 9])
        x (make [0 1])
        xx (mul x x)
        xxx (mul x xx)
        xxx+xx+x (add xxx (add xx x))
        X (make 2 [[[1 0] 1]]) ;; some polynomials of arity 2
        Y (make 2 [[[0 1] 1]])
        XY (mul X Y)
        XXY (make 2 [[[2 1] 1]])
        XYY (make 2 [[[1 2] 1]])
        XXY+XYY (add XXY XYY)
        Q (make 2 [[[1 1] 4] [[3 0] 6] [[1 2] 6] [[3 1] 9]])]
    (testing "constant-term"
      (is (= 6 (constant-term u)))
      (is (= -6 (constant-term v)))
      (is (= 0 (constant-term x)))
      (is (= 5 (constant-term (zap 5))))
      (is (= 0 (constant-term (make 4 [])))))
    (testing "GCD: arity 0 case"
      (is (= (zap 3) (gcd (zap 12) (zap 15))))
      (is (= (zap 1) (gcd (zap 7) (zap 11))))
      (is (= (zap 5) (gcd (zap -15) (zap 20)))))
    (testing "GCD: arity 1 case"
      (let [x+1 (make [1 1])
            x+2 (make [2 1])
            x+3 (make [3 1])
            x+4 (make [4 1])
            U (mul x+1 (mul x+1 (mul x+2 x+4)))
            V (mul x+1 (mul x+2 x+3))]
        (is (= (make [2 3 1]) (gcd U V)))
        (is (= (make [4]) (gcd (make [8]) (make [4]))))
        (is (= (make [1]) (gcd (make [7]) (make [11]))))
        (is (= (make [11]) (gcd (make []) (make [11])))))
      (let [x+4 (make [4 1])
            x+3 (make [3 1])
            x-2 (make [-2 1])
            x+1 (make [1 1])
            U (reduce mul [x+4 x+4 x+3 x+3 x-2 x-2 x-2 x-2 x-2 x+1])
            V (reduce mul [x+4 x+3 x+3 x+3 x-2 x-2 x+1 x+1])
            W (reduce mul [x+4 x+3 x+3 x-2 x-2 x+1])
            Z (make [])]
        (is (= W (gcd U V)))
        (is (= W (gcd V U)))
        (is (= U (gcd U U)))
        (is (= V (gcd V V)))
        (is (= W (gcd W W)))
        (is (= U (gcd U Z)))
        (is (= U (gcd Z U)))
        (is (= V (gcd V Z)))
        (is (= V (gcd Z V)))))
    (testing "GCD: arity 2 case"
      (let [I (make 2 [[[0 0] 1]])
            II (make 2 [[[0 0] 2]])
            III (make 2 [[[0 0] 3]])
            IV (make 2 [[[0 0] 4]])
            V (make 2 [[[0 0] 5]])
            X (make 2 [[[1 0] 1]])
            Y (make 2 [[[0 1] 1]])
            X+Y (add X Y)
            X+1 (add X I)
            Y+1 (add Y I)
            X+Y_2 (mul X+Y X+Y)
            X+Y_3 (mul X+Y_2 X+Y)
            U (reduce mul [(expt X+1 III) (expt X+Y II) (expt Y+1 IV)])
            V (reduce mul [(expt X+1 II) (expt X+Y V) (expt Y+1 III)])
            G (reduce mul [(expt X+1 II) (expt X+Y II) (expt Y+1 III)])]
        (is (= X+Y_2 (gcd X+Y_2 X+Y_3)))
        (is (= X+Y_3 (gcd X+Y_3 X+Y_3)))
<<<<<<< HEAD
        #_(is (= G (gcd U V)))))

    #_(testing "GCD: arity 3 case"
=======
        (is (= G (gcd U V)))))

    (testing "GCD: arity 3 case"
>>>>>>> 9793445e
      (let [I (make 3 [[[0 0 0] 1]])
            II (make 3 [[[0 0 0] 2]])
            III (make 3 [[[0 0 0] 3]])
            IV (make 3 [[[0 0 0] 4]])
            V (make 3 [[[0 0 0] 5]])
            X (make 3 [[[1 0 0] 1]])
            Y (make 3 [[[0 1 0] 1]])
            Z (make 3 [[[0 0 1] 1]])
            X+Y (add X Y)
            X+Z (add X Z)
            Y+Z (add Y Z)
            X+Y+Z (add X+Y Z)
            X+1 (add X I)
            Y+1 (add Y I)
            Z+1 (add Z I)
            U (reduce mul [(expt X+1 III) (expt X+Y II) (expt Y+Z V)  (expt X+Y+Z IV) (expt Y+1 IV) (expt Z+1 III)])
            V (reduce mul [(expt X+1 II)  (expt X+Y V)  (expt Y+Z III) (expt X+Y+Z V) (expt Y+1 II) (expt Z+1 I) X+1])
            G (reduce mul [(expt X+1 III) (expt X+Y II) (expt Y+Z III) (expt X+Y+Z IV) (expt Y+1 II) Z+1])]
        (is (= [(reduce mul [(expt Y+Z II) (expt Y+1 II) (expt Z+1 II)]) (make 3 [])] (divide U G)))
        (is (= [(reduce mul [(expt X+Y III) X+Y+Z]) (make 3 [])] (divide V G)))
        (is (= X+Z (gcd (mul X+Y X+Z) (mul Y+Z X+Z))))
        (is (= (mul X+Z X+Y+Z) (gcd (reduce mul [X+Y X+Z X+Y+Z]) (reduce mul [X+Z X+Y+Z Y+Z]))))
        (is (= (mul X+Z (mul X+Z X+Y)) (gcd (reduce mul [X+Z X+Z X+Y X+Y+Z Y+1]) (reduce mul [X+Z X+Z X+Y X+1 Z+1 X+Z]))))
        (is (= G (gcd U V)))
        ))
    (testing "division of zero arity polynomials (do we care?)"
      (let [o (zap 0)
            iii (zap 3)
            vii (zap 7)
            xiv (zap 14)
            xxi (zap 21)]
        (is (= [iii o] (divide xxi vii))))
      (is (= [(make 2 []) X] (divide X Y)))
      (is (= [(make 2 []) X 1] (divide X Y {:pseudo true})))
      (is (= [(make 2 []) Y] (divide Y X)))
      (is (= [(make 2 []) Y 1] (divide Y X {:pseudo true}))))))

(deftest simple-gcd-3
  (testing "GCD: arity 3 case"
      (let [X (make 3 [[[1 0 0] 1]])
            Y (make 3 [[[0 1 0] 1]])
            Z (make 3 [[[0 0 1] 1]])
            X+Y (add X Y)
            X+Z (add X Z)
            Y+Z (add Y Z)]
        (println "A" (mul X+Y X+Z))
        (println "B" (mul Y+Z X+Z))
        (is (= X+Z (gcd (mul X+Y X+Z) (mul Y+Z X+Z)))))))

(deftest gjs
  (testing "GJS cases (see sparse-gcd.scm:666)"
   (let [gcd-test (fn [d f g]
                    (is (= d (gcd (mul d f) (mul d g)))))
         d1 (make [3 1 2])
         f1 (make [1 2 2])
         g1 (make [2 2 1])

         d2 (make 2 [[[2 2] 2] [[1 1] 1] [[1 0] 2]])
         f2 (make 2 [[[0 2] 1] [[2 1] 2] [[2 0] 1] [[0 0] 1]])
         g2 (make 2 [[[2 2] 1] [[2 1] 1] [[1 1] 1] [[2 0] 1] [[1 0] 1]])]
     (gcd-test d1 f1 g1)
     (let [df (mul d2 f2)
           dg (mul d2 g2)]
       (is (= (make [0
                     (make [2 1])
                     (make [0 0 2])])
              (lower-arity d2)))
       (is (= d2 (raise-arity (lower-arity d2))))
       (is (= (make [0
                     (make [2 1 2 1])
                     (make [0 0 2 0 2])
                     (make [2 5 2])
                     (make [0 0 2 4])])
              (lower-arity df)))
       (is (= df (raise-arity (lower-arity df))))
       (is (= (make [0
                     0
                     (make [4 4 5 4 1])
                     (make [0 0 8 4 8 4])
                     (make [4 12 9 2 4 0 4])
                     (make [0 0 8 20 8])
                     (make [0 0 0 0 4 8])])
              (mul (lower-arity d2) (lower-arity df))))
       (is (= (mul d2 df) (raise-arity (mul (lower-arity d2) (lower-arity df)))))
       (gcd-test d2 f2 g2)
       ))))

(deftest gjs
  (testing "GJS cases (see sparse-gcd.scm:666)"
   (let [gcd-test (fn [d f g]
                    (is (= d (gcd (mul d f) (mul d g)))))
         d1 (make 1 [[[0] 3] [[1] 1] [[2] 1]])
         f1 (make 1 [[[0] 1] [[1] 2] [[2] 2]])
         g1 (make 1 [[[0] 2] [[1] 2] [[2] 1]])

         d2 (make 2 [[[2 2] 2] [[1 1] 1] [[1 0] 2]])
         f2 (make 2 [[[0 2] 1] [[2 1] 2] [[2 0] 1] [[0 0] 1]])
         g2 (make 2 [[[2 2] 1] [[2 1] 1] [[1 1] 1] [[2 0] 1] [[1 0] 1]])]
     (gcd-test d1 f1 g1)
     ;; this one seems to suffer from the euclid remainder problem.
     ;; more to learn!
     (println d2)
     (println f2)
     (println g2)

     (let [df (mul d2 f2)
           dg (mul d2 g2)]
       (println "DF" (str df))
       (println "DG" (str dg))
       (println "DG/DF" (map str (divide dg df {:pseudo true})))
       (println "DF/DF" (map str (divide df dg {:psuedo true})))
       #_(println "GCD" (str (gcd dg df))))

     #_(gcd-test d2 f2 g2)
     )))

(deftest poly-as-simplifier
  (testing "arity"
    (is (= 1 (:arity (make [0 1])))))
  (testing "make-vars"
    (is (= (list (make [0 1])) (new-variables 1)))
    (is (= [(make 3 [[[1 0 0] 1]])
            (make 3 [[[0 1 0] 1]])
            (make 3 [[[0 0 1] 1]])] (new-variables 3))))
  (testing "expr"
    (let [exp1 (:expression (g/* (g/+ 1 'x) (g/+ -3 'x)))
          exp2 (:expression (g/expt (g/+ 1 'y) 5))
          exp3 (:expression (g/- (g/expt (g/- 1 'y) 6) (g/expt (g/+ 'y 1) 5)))
          receive (fn [a b] [a b])]
      (is (= '#{* + x} (variables-in exp1)))
      (is (= [(make [-3 -2 1]) '(x)] (expression-> exp1 receive)))
      (is (= [(make [-3 -2 1]) '(x)] (expression-> exp1 receive)))
      (is (= [(make [1 5 10 10 5 1]) '(y)] (expression-> exp2 receive)))
      (is (= [(make [0 -11 5 -30 10 -7 1]) '(y)] (expression-> exp3 receive)))))
  (testing "monomial order"
    (let [poly-simp #(expression-> (:expression %) ->expression)]
      (is (= '(+ (expt x 2) x 1) (poly-simp (g/+ 'x (g/expt 'x 2) 1))))
      (is (= '(+ (expt x 4) (* 4 (expt x 3)) (* 6 (expt x 2)) (* 4 x) 1) (poly-simp (g/expt (g/+ 1 'x) 4))))
      (is (= '(+
               (expt x 4)
               (* 4 (expt x 3) y)
               (* 6 (expt x 2) (expt y 2))
               (* 4 x (expt y 3))
               (expt y 4))
             (poly-simp (g/expt (g/+ 'x 'y) 4))))
      (is (= '(+
               (expt x 4)
               (* 4 (expt x 3) y)
               (* 6 (expt x 2) (expt y 2))
               (* 4 x (expt y 3))
               (expt y 4))
             (poly-simp (g/expt (g/+ 'y 'x) 4))))))
  (testing "expr-simplify"
    (let [poly-simp #(expression-> % ->expression)
          exp1 (:expression (g/+ (g/* 'x 'x 'x) (g/* 'x 'x) (g/* 'x 'x)))
          exp2 (:expression (g/+ (g/* 'y 'y) (g/* 'x 'x 'x) (g/* 'x 'x) (g/* 'x 'x) (g/* 'y 'y)))
          exp3 'y]
      (is (= '(+ (expt x 3) (* 2 (expt x 2))) (poly-simp exp1)))
      (is (= '(+ (expt x 3) (* 2 (expt x 2)) (* 2 (expt y 2))) (poly-simp exp2)))
      (is (= 'y (poly-simp exp3)))
      (is (= '(+ g1 g2) (poly-simp (:expression (g/+ 'g1 'g2)))))
      (is (= '(* 2 g1) (poly-simp (:expression (g/+ 'g1 'g1)))))
      (is (= 3 (poly-simp '(+ 2 1))))
      (is (= '(+ b (* -1 f)) (poly-simp '(- (+ a b c) (+ a c f)))))
      (is (= '(+ (* -1 b) f) (poly-simp '(- (+ a c f) (+ c b a))))))))<|MERGE_RESOLUTION|>--- conflicted
+++ resolved
@@ -154,10 +154,6 @@
       (is (= (make []) (add P P)))
       (is (= (make [x0 x0 x1]) (add P (make [1]))))))
   (testing "monomial order"
-<<<<<<< HEAD
-    (is (= [[2 0 2] [1 2 1] [3 0 0] [0 0 2]]
-           (sort-by identity graded-reverse-lex-order [  [0 0 2] [3 0 0][2 0 2] [1 2 1]])))))
-=======
     (let [x3 [3 0 0]
           x2z2 [2 0 2]
           xy2z [1 2 1]
@@ -167,7 +163,6 @@
       (is (= [z2 xy2z x2z2 x3] (monomial-sort lex-order)))
       (is (= [z2 x3 x2z2 xy2z] (monomial-sort graded-reverse-lex-order)))
       (is (= [z2 x3 xy2z x2z2] (monomial-sort graded-lex-order))))))
->>>>>>> 9793445e
 
 (deftest poly-gcd
   (let [zap #(make 0 [[[] %]])  ;; zero-arity polynomial
@@ -241,15 +236,9 @@
             G (reduce mul [(expt X+1 II) (expt X+Y II) (expt Y+1 III)])]
         (is (= X+Y_2 (gcd X+Y_2 X+Y_3)))
         (is (= X+Y_3 (gcd X+Y_3 X+Y_3)))
-<<<<<<< HEAD
-        #_(is (= G (gcd U V)))))
-
-    #_(testing "GCD: arity 3 case"
-=======
         (is (= G (gcd U V)))))
 
     (testing "GCD: arity 3 case"
->>>>>>> 9793445e
       (let [I (make 3 [[[0 0 0] 1]])
             II (make 3 [[[0 0 0] 2]])
             III (make 3 [[[0 0 0] 3]])
@@ -336,35 +325,6 @@
        (is (= (mul d2 df) (raise-arity (mul (lower-arity d2) (lower-arity df)))))
        (gcd-test d2 f2 g2)
        ))))
-
-(deftest gjs
-  (testing "GJS cases (see sparse-gcd.scm:666)"
-   (let [gcd-test (fn [d f g]
-                    (is (= d (gcd (mul d f) (mul d g)))))
-         d1 (make 1 [[[0] 3] [[1] 1] [[2] 1]])
-         f1 (make 1 [[[0] 1] [[1] 2] [[2] 2]])
-         g1 (make 1 [[[0] 2] [[1] 2] [[2] 1]])
-
-         d2 (make 2 [[[2 2] 2] [[1 1] 1] [[1 0] 2]])
-         f2 (make 2 [[[0 2] 1] [[2 1] 2] [[2 0] 1] [[0 0] 1]])
-         g2 (make 2 [[[2 2] 1] [[2 1] 1] [[1 1] 1] [[2 0] 1] [[1 0] 1]])]
-     (gcd-test d1 f1 g1)
-     ;; this one seems to suffer from the euclid remainder problem.
-     ;; more to learn!
-     (println d2)
-     (println f2)
-     (println g2)
-
-     (let [df (mul d2 f2)
-           dg (mul d2 g2)]
-       (println "DF" (str df))
-       (println "DG" (str dg))
-       (println "DG/DF" (map str (divide dg df {:pseudo true})))
-       (println "DF/DF" (map str (divide df dg {:psuedo true})))
-       #_(println "GCD" (str (gcd dg df))))
-
-     #_(gcd-test d2 f2 g2)
-     )))
 
 (deftest poly-as-simplifier
   (testing "arity"
